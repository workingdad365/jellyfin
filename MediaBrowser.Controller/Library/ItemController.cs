﻿using MediaBrowser.Controller.Entities;
using MediaBrowser.Controller.IO;
using MediaBrowser.Controller.Resolvers;
using MediaBrowser.Common.Extensions;
using System;
using System.Collections.Concurrent;
using System.Collections.Generic;
using System.IO;
using System.Linq;
using System.Threading.Tasks;

namespace MediaBrowser.Controller.Library
{
    public class ItemController
    {
        //private BaseItem ResolveItem(ItemResolveEventArgs args)
        //{
        //    // Try first priority resolvers
        //    for (int i = 0; i < Kernel.Instance.EntityResolvers.Length; i++)
        //    {
        //        var item = Kernel.Instance.EntityResolvers[i].ResolvePath(args);

        //        if (item != null)
        //        {
        //            return item;
        //        }
        //    }

        //    return null;
        //}

        /// <summary>
        /// Resolves a path into a BaseItem
        /// </summary>
        public async Task<BaseItem> GetItem(string path, Folder parent = null, WIN32_FIND_DATA? fileInfo = null, bool allowInternetProviders = true)
        {
            var args = new ItemResolveEventArgs
            {
                FileInfo = fileInfo ?? FileData.GetFileData(path),
                Parent = parent,
                Cancel = false,
                Path = path
            };

            // Gather child folder and files
            if (args.IsDirectory)
            {
                args.FileSystemChildren = FileData.GetFileSystemEntries(path, "*").ToArray();

                bool isVirtualFolder = parent != null && parent.IsRoot;
                args = FileSystemHelper.FilterChildFileSystemEntries(args, isVirtualFolder);
            }
            else
            {
                args.FileSystemChildren = new WIN32_FIND_DATA[] { };
            }


            // Fire BeginResolvePath to see if anyone wants to cancel this operation
            if (!EntityResolutionHelper.ShouldResolvePathContents(args))
            {
                return null;
            }

<<<<<<< HEAD
            BaseItem item = ResolveItem(args);

            if (item != null)
            {
                await Kernel.Instance.ExecuteMetadataProviders(item, args, allowInternetProviders: allowInternetProviders).ConfigureAwait(false);

                if (item.IsFolder)
                {
                    // If it's a folder look for child entities
                    (item as Folder).Children = (await Task.WhenAll(GetChildren(item as Folder, fileSystemChildren, allowInternetProviders)).ConfigureAwait(false))
                        .Where(i => i != null).OrderBy(f => (string.IsNullOrEmpty(f.SortName) ? f.Name : f.SortName));
                }
            }
=======
            BaseItem item = Kernel.Instance.ResolveItem(args);
>>>>>>> 946c0e82

            return item;
        }

<<<<<<< HEAD
        /// <summary>
        /// Finds child BaseItems for a given Folder
        /// </summary>
        private Task<BaseItem>[] GetChildren(Folder folder, WIN32_FIND_DATA[] fileSystemChildren, bool allowInternetProviders)
        {
            var tasks = new Task<BaseItem>[fileSystemChildren.Length];

            for (int i = 0; i < fileSystemChildren.Length; i++)
            {
                var child = fileSystemChildren[i];

                tasks[i] = GetItem(child.Path, folder, child, allowInternetProviders: allowInternetProviders);
            }

            return tasks;
        }

        /// <summary>
        /// Transforms shortcuts into their actual paths
        /// </summary>
        private WIN32_FIND_DATA[] FilterChildFileSystemEntries(WIN32_FIND_DATA[] fileSystemChildren, bool flattenShortcuts)
        {
            var returnArray = new WIN32_FIND_DATA[fileSystemChildren.Length];
            var resolvedShortcuts = new List<WIN32_FIND_DATA>();

            for (int i = 0; i < fileSystemChildren.Length; i++)
            {
                WIN32_FIND_DATA file = fileSystemChildren[i];

                // If it's a shortcut, resolve it
                if (Shortcut.IsShortcut(file.Path))
                {
                    string newPath = Shortcut.ResolveShortcut(file.Path);
                    WIN32_FIND_DATA newPathData = FileData.GetFileData(newPath);

                    // Find out if the shortcut is pointing to a directory or file
                    if (newPathData.IsDirectory)
                    {
                        // If we're flattening then get the shortcut's children

                        if (flattenShortcuts)
                        {
                            returnArray[i] = file;
                            WIN32_FIND_DATA[] newChildren = FileData.GetFileSystemEntries(newPath, "*").ToArray();

                            resolvedShortcuts.AddRange(FilterChildFileSystemEntries(newChildren, false));
                        }
                        else
                        {
                            returnArray[i] = newPathData;
                        }
                    }
                    else
                    {
                        returnArray[i] = newPathData;
                    }
                }
                else
                {
                    returnArray[i] = file;
                }
            }

            if (resolvedShortcuts.Count > 0)
            {
                resolvedShortcuts.InsertRange(0, returnArray);
                return resolvedShortcuts.ToArray();
            }

            return returnArray;
        }
=======
        ///// <summary>
        ///// Finds child BaseItems for a given Folder
        ///// </summary>
        //private Task<BaseItem>[] GetChildren(Folder folder, WIN32_FIND_DATA[] fileSystemChildren, bool allowInternetProviders)
        //{
        //    Task<BaseItem>[] tasks = new Task<BaseItem>[fileSystemChildren.Length];

        //    for (int i = 0; i < fileSystemChildren.Length; i++)
        //    {
        //        var child = fileSystemChildren[i];

        //        tasks[i] = GetItem(child.Path, folder, child, allowInternetProviders: allowInternetProviders);
        //    }

        //    return tasks;
        //}

        ///// <summary>
        ///// Transforms shortcuts into their actual paths
        ///// </summary>
        //private WIN32_FIND_DATA[] FilterChildFileSystemEntries(WIN32_FIND_DATA[] fileSystemChildren, bool flattenShortcuts)
        //{
        //    WIN32_FIND_DATA[] returnArray = new WIN32_FIND_DATA[fileSystemChildren.Length];
        //    List<WIN32_FIND_DATA> resolvedShortcuts = new List<WIN32_FIND_DATA>();

        //    for (int i = 0; i < fileSystemChildren.Length; i++)
        //    {
        //        WIN32_FIND_DATA file = fileSystemChildren[i];

        //        // If it's a shortcut, resolve it
        //        if (Shortcut.IsShortcut(file.Path))
        //        {
        //            string newPath = Shortcut.ResolveShortcut(file.Path);
        //            WIN32_FIND_DATA newPathData = FileData.GetFileData(newPath);

        //            // Find out if the shortcut is pointing to a directory or file
        //            if (newPathData.IsDirectory)
        //            {
        //                // If we're flattening then get the shortcut's children

        //                if (flattenShortcuts)
        //                {
        //                    returnArray[i] = file;
        //                    WIN32_FIND_DATA[] newChildren = FileData.GetFileSystemEntries(newPath, "*").ToArray();

        //                    resolvedShortcuts.AddRange(FilterChildFileSystemEntries(newChildren, false));
        //                }
        //                else
        //                {
        //                    returnArray[i] = newPathData;
        //                }
        //            }
        //            else
        //            {
        //                returnArray[i] = newPathData;
        //            }
        //        }
        //        else
        //        {
        //            returnArray[i] = file;
        //        }
        //    }

        //    if (resolvedShortcuts.Count > 0)
        //    {
        //        resolvedShortcuts.InsertRange(0, returnArray);
        //        return resolvedShortcuts.ToArray();
        //    }
        //    else
        //    {
        //        return returnArray;
        //    }
        //}
>>>>>>> 946c0e82

        /// <summary>
        /// Gets a Person
        /// </summary>
        public Task<Person> GetPerson(string name)
        {
            return GetImagesByNameItem<Person>(Kernel.Instance.ApplicationPaths.PeoplePath, name);
        }

        /// <summary>
        /// Gets a Studio
        /// </summary>
        public Task<Studio> GetStudio(string name)
        {
            return GetImagesByNameItem<Studio>(Kernel.Instance.ApplicationPaths.StudioPath, name);
        }

        /// <summary>
        /// Gets a Genre
        /// </summary>
        public Task<Genre> GetGenre(string name)
        {
            return GetImagesByNameItem<Genre>(Kernel.Instance.ApplicationPaths.GenrePath, name);
        }

        /// <summary>
        /// Gets a Year
        /// </summary>
        public Task<Year> GetYear(int value)
        {
            return GetImagesByNameItem<Year>(Kernel.Instance.ApplicationPaths.YearPath, value.ToString());
        }

        private readonly ConcurrentDictionary<string, object> ImagesByNameItemCache = new ConcurrentDictionary<string, object>(StringComparer.OrdinalIgnoreCase);

        /// <summary>
        /// Generically retrieves an IBN item
        /// </summary>
        private Task<T> GetImagesByNameItem<T>(string path, string name)
            where T : BaseEntity, new()
        {
            name = FileData.GetValidFilename(name);

            path = Path.Combine(path, name);

            // Look for it in the cache, if it's not there, create it
            if (!ImagesByNameItemCache.ContainsKey(path))
            {
                ImagesByNameItemCache[path] = CreateImagesByNameItem<T>(path, name);
            }

            return ImagesByNameItemCache[path] as Task<T>;
        }

        /// <summary>
        /// Creates an IBN item based on a given path
        /// </summary>
        private async Task<T> CreateImagesByNameItem<T>(string path, string name)
            where T : BaseEntity, new()
        {
            var item = new T { };

            item.Name = name;
            item.Id = path.GetMD5();

            if (!Directory.Exists(path))
            {
                Directory.CreateDirectory(path);
            }

            item.DateCreated = Directory.GetCreationTimeUtc(path);
            item.DateModified = Directory.GetLastWriteTimeUtc(path);

            var args = new ItemResolveEventArgs { };
            args.FileInfo = FileData.GetFileData(path);
            args.FileSystemChildren = FileData.GetFileSystemEntries(path, "*").ToArray();

            await Kernel.Instance.ExecuteMetadataProviders(item).ConfigureAwait(false);

            return item;
        }
    }
}
<|MERGE_RESOLUTION|>--- conflicted
+++ resolved
@@ -1,315 +1,225 @@
-﻿using MediaBrowser.Controller.Entities;
-using MediaBrowser.Controller.IO;
-using MediaBrowser.Controller.Resolvers;
-using MediaBrowser.Common.Extensions;
-using System;
-using System.Collections.Concurrent;
-using System.Collections.Generic;
-using System.IO;
-using System.Linq;
-using System.Threading.Tasks;
-
-namespace MediaBrowser.Controller.Library
-{
-    public class ItemController
-    {
-        //private BaseItem ResolveItem(ItemResolveEventArgs args)
-        //{
-        //    // Try first priority resolvers
-        //    for (int i = 0; i < Kernel.Instance.EntityResolvers.Length; i++)
-        //    {
-        //        var item = Kernel.Instance.EntityResolvers[i].ResolvePath(args);
-
-        //        if (item != null)
-        //        {
-        //            return item;
-        //        }
-        //    }
-
-        //    return null;
-        //}
-
-        /// <summary>
-        /// Resolves a path into a BaseItem
-        /// </summary>
-        public async Task<BaseItem> GetItem(string path, Folder parent = null, WIN32_FIND_DATA? fileInfo = null, bool allowInternetProviders = true)
-        {
-            var args = new ItemResolveEventArgs
-            {
-                FileInfo = fileInfo ?? FileData.GetFileData(path),
-                Parent = parent,
-                Cancel = false,
-                Path = path
-            };
-
-            // Gather child folder and files
-            if (args.IsDirectory)
-            {
-                args.FileSystemChildren = FileData.GetFileSystemEntries(path, "*").ToArray();
-
-                bool isVirtualFolder = parent != null && parent.IsRoot;
-                args = FileSystemHelper.FilterChildFileSystemEntries(args, isVirtualFolder);
-            }
-            else
-            {
-                args.FileSystemChildren = new WIN32_FIND_DATA[] { };
-            }
-
-
-            // Fire BeginResolvePath to see if anyone wants to cancel this operation
-            if (!EntityResolutionHelper.ShouldResolvePathContents(args))
-            {
-                return null;
-            }
-
-<<<<<<< HEAD
-            BaseItem item = ResolveItem(args);
-
-            if (item != null)
-            {
-                await Kernel.Instance.ExecuteMetadataProviders(item, args, allowInternetProviders: allowInternetProviders).ConfigureAwait(false);
-
-                if (item.IsFolder)
-                {
-                    // If it's a folder look for child entities
-                    (item as Folder).Children = (await Task.WhenAll(GetChildren(item as Folder, fileSystemChildren, allowInternetProviders)).ConfigureAwait(false))
-                        .Where(i => i != null).OrderBy(f => (string.IsNullOrEmpty(f.SortName) ? f.Name : f.SortName));
-                }
-            }
-=======
-            BaseItem item = Kernel.Instance.ResolveItem(args);
->>>>>>> 946c0e82
-
-            return item;
-        }
-
-<<<<<<< HEAD
-        /// <summary>
-        /// Finds child BaseItems for a given Folder
-        /// </summary>
-        private Task<BaseItem>[] GetChildren(Folder folder, WIN32_FIND_DATA[] fileSystemChildren, bool allowInternetProviders)
-        {
-            var tasks = new Task<BaseItem>[fileSystemChildren.Length];
-
-            for (int i = 0; i < fileSystemChildren.Length; i++)
-            {
-                var child = fileSystemChildren[i];
-
-                tasks[i] = GetItem(child.Path, folder, child, allowInternetProviders: allowInternetProviders);
-            }
-
-            return tasks;
-        }
-
-        /// <summary>
-        /// Transforms shortcuts into their actual paths
-        /// </summary>
-        private WIN32_FIND_DATA[] FilterChildFileSystemEntries(WIN32_FIND_DATA[] fileSystemChildren, bool flattenShortcuts)
-        {
-            var returnArray = new WIN32_FIND_DATA[fileSystemChildren.Length];
-            var resolvedShortcuts = new List<WIN32_FIND_DATA>();
-
-            for (int i = 0; i < fileSystemChildren.Length; i++)
-            {
-                WIN32_FIND_DATA file = fileSystemChildren[i];
-
-                // If it's a shortcut, resolve it
-                if (Shortcut.IsShortcut(file.Path))
-                {
-                    string newPath = Shortcut.ResolveShortcut(file.Path);
-                    WIN32_FIND_DATA newPathData = FileData.GetFileData(newPath);
-
-                    // Find out if the shortcut is pointing to a directory or file
-                    if (newPathData.IsDirectory)
-                    {
-                        // If we're flattening then get the shortcut's children
-
-                        if (flattenShortcuts)
-                        {
-                            returnArray[i] = file;
-                            WIN32_FIND_DATA[] newChildren = FileData.GetFileSystemEntries(newPath, "*").ToArray();
-
-                            resolvedShortcuts.AddRange(FilterChildFileSystemEntries(newChildren, false));
-                        }
-                        else
-                        {
-                            returnArray[i] = newPathData;
-                        }
-                    }
-                    else
-                    {
-                        returnArray[i] = newPathData;
-                    }
-                }
-                else
-                {
-                    returnArray[i] = file;
-                }
-            }
-
-            if (resolvedShortcuts.Count > 0)
-            {
-                resolvedShortcuts.InsertRange(0, returnArray);
-                return resolvedShortcuts.ToArray();
-            }
-
-            return returnArray;
-        }
-=======
-        ///// <summary>
-        ///// Finds child BaseItems for a given Folder
-        ///// </summary>
-        //private Task<BaseItem>[] GetChildren(Folder folder, WIN32_FIND_DATA[] fileSystemChildren, bool allowInternetProviders)
-        //{
-        //    Task<BaseItem>[] tasks = new Task<BaseItem>[fileSystemChildren.Length];
-
-        //    for (int i = 0; i < fileSystemChildren.Length; i++)
-        //    {
-        //        var child = fileSystemChildren[i];
-
-        //        tasks[i] = GetItem(child.Path, folder, child, allowInternetProviders: allowInternetProviders);
-        //    }
-
-        //    return tasks;
-        //}
-
-        ///// <summary>
-        ///// Transforms shortcuts into their actual paths
-        ///// </summary>
-        //private WIN32_FIND_DATA[] FilterChildFileSystemEntries(WIN32_FIND_DATA[] fileSystemChildren, bool flattenShortcuts)
-        //{
-        //    WIN32_FIND_DATA[] returnArray = new WIN32_FIND_DATA[fileSystemChildren.Length];
-        //    List<WIN32_FIND_DATA> resolvedShortcuts = new List<WIN32_FIND_DATA>();
-
-        //    for (int i = 0; i < fileSystemChildren.Length; i++)
-        //    {
-        //        WIN32_FIND_DATA file = fileSystemChildren[i];
-
-        //        // If it's a shortcut, resolve it
-        //        if (Shortcut.IsShortcut(file.Path))
-        //        {
-        //            string newPath = Shortcut.ResolveShortcut(file.Path);
-        //            WIN32_FIND_DATA newPathData = FileData.GetFileData(newPath);
-
-        //            // Find out if the shortcut is pointing to a directory or file
-        //            if (newPathData.IsDirectory)
-        //            {
-        //                // If we're flattening then get the shortcut's children
-
-        //                if (flattenShortcuts)
-        //                {
-        //                    returnArray[i] = file;
-        //                    WIN32_FIND_DATA[] newChildren = FileData.GetFileSystemEntries(newPath, "*").ToArray();
-
-        //                    resolvedShortcuts.AddRange(FilterChildFileSystemEntries(newChildren, false));
-        //                }
-        //                else
-        //                {
-        //                    returnArray[i] = newPathData;
-        //                }
-        //            }
-        //            else
-        //            {
-        //                returnArray[i] = newPathData;
-        //            }
-        //        }
-        //        else
-        //        {
-        //            returnArray[i] = file;
-        //        }
-        //    }
-
-        //    if (resolvedShortcuts.Count > 0)
-        //    {
-        //        resolvedShortcuts.InsertRange(0, returnArray);
-        //        return resolvedShortcuts.ToArray();
-        //    }
-        //    else
-        //    {
-        //        return returnArray;
-        //    }
-        //}
->>>>>>> 946c0e82
-
-        /// <summary>
-        /// Gets a Person
-        /// </summary>
-        public Task<Person> GetPerson(string name)
-        {
-            return GetImagesByNameItem<Person>(Kernel.Instance.ApplicationPaths.PeoplePath, name);
-        }
-
-        /// <summary>
-        /// Gets a Studio
-        /// </summary>
-        public Task<Studio> GetStudio(string name)
-        {
-            return GetImagesByNameItem<Studio>(Kernel.Instance.ApplicationPaths.StudioPath, name);
-        }
-
-        /// <summary>
-        /// Gets a Genre
-        /// </summary>
-        public Task<Genre> GetGenre(string name)
-        {
-            return GetImagesByNameItem<Genre>(Kernel.Instance.ApplicationPaths.GenrePath, name);
-        }
-
-        /// <summary>
-        /// Gets a Year
-        /// </summary>
-        public Task<Year> GetYear(int value)
-        {
-            return GetImagesByNameItem<Year>(Kernel.Instance.ApplicationPaths.YearPath, value.ToString());
-        }
-
-        private readonly ConcurrentDictionary<string, object> ImagesByNameItemCache = new ConcurrentDictionary<string, object>(StringComparer.OrdinalIgnoreCase);
-
-        /// <summary>
-        /// Generically retrieves an IBN item
-        /// </summary>
-        private Task<T> GetImagesByNameItem<T>(string path, string name)
-            where T : BaseEntity, new()
-        {
-            name = FileData.GetValidFilename(name);
-
-            path = Path.Combine(path, name);
-
-            // Look for it in the cache, if it's not there, create it
-            if (!ImagesByNameItemCache.ContainsKey(path))
-            {
-                ImagesByNameItemCache[path] = CreateImagesByNameItem<T>(path, name);
-            }
-
-            return ImagesByNameItemCache[path] as Task<T>;
-        }
-
-        /// <summary>
-        /// Creates an IBN item based on a given path
-        /// </summary>
-        private async Task<T> CreateImagesByNameItem<T>(string path, string name)
-            where T : BaseEntity, new()
-        {
-            var item = new T { };
-
-            item.Name = name;
-            item.Id = path.GetMD5();
-
-            if (!Directory.Exists(path))
-            {
-                Directory.CreateDirectory(path);
-            }
-
-            item.DateCreated = Directory.GetCreationTimeUtc(path);
-            item.DateModified = Directory.GetLastWriteTimeUtc(path);
-
-            var args = new ItemResolveEventArgs { };
-            args.FileInfo = FileData.GetFileData(path);
-            args.FileSystemChildren = FileData.GetFileSystemEntries(path, "*").ToArray();
-
-            await Kernel.Instance.ExecuteMetadataProviders(item).ConfigureAwait(false);
-
-            return item;
-        }
-    }
-}
+﻿using MediaBrowser.Controller.Entities;
+using MediaBrowser.Controller.IO;
+using MediaBrowser.Controller.Resolvers;
+using MediaBrowser.Common.Extensions;
+using System;
+using System.Collections.Concurrent;
+using System.Collections.Generic;
+using System.IO;
+using System.Linq;
+using System.Threading.Tasks;
+
+namespace MediaBrowser.Controller.Library
+{
+    public class ItemController
+    {
+        //private BaseItem ResolveItem(ItemResolveEventArgs args)
+        //{
+        //    // Try first priority resolvers
+        //    for (int i = 0; i < Kernel.Instance.EntityResolvers.Length; i++)
+        //    {
+        //        var item = Kernel.Instance.EntityResolvers[i].ResolvePath(args);
+
+        //        if (item != null)
+        //        {
+        //            return item;
+        //        }
+        //    }
+
+        //    return null;
+        //}
+
+        /// <summary>
+        /// Resolves a path into a BaseItem
+        /// </summary>
+        public async Task<BaseItem> GetItem(string path, Folder parent = null, WIN32_FIND_DATA? fileInfo = null, bool allowInternetProviders = true)
+        {
+            var args = new ItemResolveEventArgs
+            {
+                FileInfo = fileInfo ?? FileData.GetFileData(path),
+                Parent = parent,
+                Cancel = false,
+                Path = path
+            };
+
+            // Gather child folder and files
+            if (args.IsDirectory)
+            {
+                args.FileSystemChildren = FileData.GetFileSystemEntries(path, "*").ToArray();
+
+                bool isVirtualFolder = parent != null && parent.IsRoot;
+                args = FileSystemHelper.FilterChildFileSystemEntries(args, isVirtualFolder);
+            }
+            else
+            {
+                args.FileSystemChildren = new WIN32_FIND_DATA[] { };
+            }
+
+
+            // Fire BeginResolvePath to see if anyone wants to cancel this operation
+            if (!EntityResolutionHelper.ShouldResolvePathContents(args))
+            {
+                return null;
+            }
+
+            BaseItem item = Kernel.Instance.ResolveItem(args);
+
+            return item;
+        }
+
+        ///// <summary>
+        ///// Finds child BaseItems for a given Folder
+        ///// </summary>
+        //private Task<BaseItem>[] GetChildren(Folder folder, WIN32_FIND_DATA[] fileSystemChildren, bool allowInternetProviders)
+        //{
+        //    Task<BaseItem>[] tasks = new Task<BaseItem>[fileSystemChildren.Length];
+
+        //    for (int i = 0; i < fileSystemChildren.Length; i++)
+        //    {
+        //        var child = fileSystemChildren[i];
+
+        //        tasks[i] = GetItem(child.Path, folder, child, allowInternetProviders: allowInternetProviders);
+        //    }
+
+        //    return tasks;
+        //}
+
+        ///// <summary>
+        ///// Transforms shortcuts into their actual paths
+        ///// </summary>
+        //private WIN32_FIND_DATA[] FilterChildFileSystemEntries(WIN32_FIND_DATA[] fileSystemChildren, bool flattenShortcuts)
+        //{
+        //    WIN32_FIND_DATA[] returnArray = new WIN32_FIND_DATA[fileSystemChildren.Length];
+        //    List<WIN32_FIND_DATA> resolvedShortcuts = new List<WIN32_FIND_DATA>();
+
+        //    for (int i = 0; i < fileSystemChildren.Length; i++)
+        //    {
+        //        WIN32_FIND_DATA file = fileSystemChildren[i];
+
+        //        // If it's a shortcut, resolve it
+        //        if (Shortcut.IsShortcut(file.Path))
+        //        {
+        //            string newPath = Shortcut.ResolveShortcut(file.Path);
+        //            WIN32_FIND_DATA newPathData = FileData.GetFileData(newPath);
+
+        //            // Find out if the shortcut is pointing to a directory or file
+        //            if (newPathData.IsDirectory)
+        //            {
+        //                // If we're flattening then get the shortcut's children
+
+        //                if (flattenShortcuts)
+        //                {
+        //                    returnArray[i] = file;
+        //                    WIN32_FIND_DATA[] newChildren = FileData.GetFileSystemEntries(newPath, "*").ToArray();
+
+        //                    resolvedShortcuts.AddRange(FilterChildFileSystemEntries(newChildren, false));
+        //                }
+        //                else
+        //                {
+        //                    returnArray[i] = newPathData;
+        //                }
+        //            }
+        //            else
+        //            {
+        //                returnArray[i] = newPathData;
+        //            }
+        //        }
+        //        else
+        //        {
+        //            returnArray[i] = file;
+        //        }
+        //    }
+
+        //    if (resolvedShortcuts.Count > 0)
+        //    {
+        //        resolvedShortcuts.InsertRange(0, returnArray);
+        //        return resolvedShortcuts.ToArray();
+        //    }
+        //    else
+        //    {
+        //        return returnArray;
+        //    }
+        //}
+
+        /// <summary>
+        /// Gets a Person
+        /// </summary>
+        public Task<Person> GetPerson(string name)
+        {
+            return GetImagesByNameItem<Person>(Kernel.Instance.ApplicationPaths.PeoplePath, name);
+        }
+
+        /// <summary>
+        /// Gets a Studio
+        /// </summary>
+        public Task<Studio> GetStudio(string name)
+        {
+            return GetImagesByNameItem<Studio>(Kernel.Instance.ApplicationPaths.StudioPath, name);
+        }
+
+        /// <summary>
+        /// Gets a Genre
+        /// </summary>
+        public Task<Genre> GetGenre(string name)
+        {
+            return GetImagesByNameItem<Genre>(Kernel.Instance.ApplicationPaths.GenrePath, name);
+        }
+
+        /// <summary>
+        /// Gets a Year
+        /// </summary>
+        public Task<Year> GetYear(int value)
+        {
+            return GetImagesByNameItem<Year>(Kernel.Instance.ApplicationPaths.YearPath, value.ToString());
+        }
+
+        private readonly ConcurrentDictionary<string, object> ImagesByNameItemCache = new ConcurrentDictionary<string, object>(StringComparer.OrdinalIgnoreCase);
+
+        /// <summary>
+        /// Generically retrieves an IBN item
+        /// </summary>
+        private Task<T> GetImagesByNameItem<T>(string path, string name)
+            where T : BaseEntity, new()
+        {
+            name = FileData.GetValidFilename(name);
+
+            path = Path.Combine(path, name);
+
+            // Look for it in the cache, if it's not there, create it
+            if (!ImagesByNameItemCache.ContainsKey(path))
+            {
+                ImagesByNameItemCache[path] = CreateImagesByNameItem<T>(path, name);
+            }
+
+            return ImagesByNameItemCache[path] as Task<T>;
+        }
+
+        /// <summary>
+        /// Creates an IBN item based on a given path
+        /// </summary>
+        private async Task<T> CreateImagesByNameItem<T>(string path, string name)
+            where T : BaseEntity, new()
+        {
+            var item = new T { };
+
+            item.Name = name;
+            item.Id = path.GetMD5();
+
+            if (!Directory.Exists(path))
+            {
+                Directory.CreateDirectory(path);
+            }
+
+            item.DateCreated = Directory.GetCreationTimeUtc(path);
+            item.DateModified = Directory.GetLastWriteTimeUtc(path);
+
+            var args = new ItemResolveEventArgs { };
+            args.FileInfo = FileData.GetFileData(path);
+            args.FileSystemChildren = FileData.GetFileSystemEntries(path, "*").ToArray();
+
+            await Kernel.Instance.ExecuteMetadataProviders(item).ConfigureAwait(false);
+
+            return item;
+        }
+    }
+}