#pragma warning disable CS1591

using System;
using System.Collections.Generic;
using System.Globalization;
using System.IO;
using System.Linq;
using System.Threading;
using System.Threading.Tasks;
using MediaBrowser.Common.Configuration;
using MediaBrowser.Common.Extensions;
using MediaBrowser.Controller.Entities;
using MediaBrowser.Controller.Library;
using MediaBrowser.Controller.MediaEncoding;
using MediaBrowser.Controller.Persistence;
using MediaBrowser.Controller.Providers;
using MediaBrowser.Model.Configuration;
using MediaBrowser.Model.Dlna;
using MediaBrowser.Model.Dto;
using MediaBrowser.Model.Entities;
using MediaBrowser.Model.Globalization;
using MediaBrowser.Model.IO;
using MediaBrowser.Model.MediaInfo;
using MediaBrowser.Model.Serialization;
using Microsoft.Extensions.Logging;

namespace Emby.Server.Implementations.Library
{
    public class MediaSourceManager : IMediaSourceManager, IDisposable
    {
        private readonly IItemRepository _itemRepo;
        private readonly IUserManager _userManager;
        private readonly ILibraryManager _libraryManager;
        private readonly IJsonSerializer _jsonSerializer;
        private readonly IFileSystem _fileSystem;

        private IMediaSourceProvider[] _providers;
        private readonly ILogger _logger;
        private readonly IUserDataManager _userDataManager;
        private readonly Func<IMediaEncoder> _mediaEncoder;
        private ILocalizationManager _localizationManager;
        private IApplicationPaths _appPaths;

        public MediaSourceManager(
            IItemRepository itemRepo,
            IApplicationPaths applicationPaths,
            ILocalizationManager localizationManager,
            IUserManager userManager,
            ILibraryManager libraryManager,
            ILoggerFactory loggerFactory,
            IJsonSerializer jsonSerializer,
            IFileSystem fileSystem,
            IUserDataManager userDataManager,
            Func<IMediaEncoder> mediaEncoder)
        {
            _itemRepo = itemRepo;
            _userManager = userManager;
            _libraryManager = libraryManager;
            _logger = loggerFactory.CreateLogger(nameof(MediaSourceManager));
            _jsonSerializer = jsonSerializer;
            _fileSystem = fileSystem;
            _userDataManager = userDataManager;
            _mediaEncoder = mediaEncoder;
            _localizationManager = localizationManager;
            _appPaths = applicationPaths;
        }

        public void AddParts(IEnumerable<IMediaSourceProvider> providers)
        {
            _providers = providers.ToArray();
        }

        public List<MediaStream> GetMediaStreams(MediaStreamQuery query)
        {
            var list = _itemRepo.GetMediaStreams(query);

            foreach (var stream in list)
            {
                stream.SupportsExternalStream = StreamSupportsExternalStream(stream);
            }

            return list;
        }

        private static bool StreamSupportsExternalStream(MediaStream stream)
        {
            if (stream.IsExternal)
            {
                return true;
            }

            if (stream.IsTextSubtitleStream)
            {
                return true;
            }

            return false;
        }

        public List<MediaStream> GetMediaStreams(string mediaSourceId)
        {
            var list = GetMediaStreams(new MediaStreamQuery
            {
                ItemId = new Guid(mediaSourceId)
            });

            return GetMediaStreamsForItem(list);
        }

        public List<MediaStream> GetMediaStreams(Guid itemId)
        {
            var list = GetMediaStreams(new MediaStreamQuery
            {
                ItemId = itemId
            });

            return GetMediaStreamsForItem(list);
        }

        private List<MediaStream> GetMediaStreamsForItem(List<MediaStream> streams)
        {
            foreach (var stream in streams)
            {
                if (stream.Type == MediaStreamType.Subtitle)
                {
                    stream.SupportsExternalStream = StreamSupportsExternalStream(stream);
                }
            }

            return streams;
        }

<<<<<<< HEAD
        public async Task<List<MediaSourceInfo>> GetPlaybackMediaSources(BaseItem item, User user, bool allowMediaProbe, bool enablePathSubstitution, CancellationToken cancellationToken)
=======
        /// <inheritdoc />
        public List<MediaAttachment> GetMediaAttachments(MediaAttachmentQuery query)
        {
            return _itemRepo.GetMediaAttachments(query);
        }

        /// <inheritdoc />
        public List<MediaAttachment> GetMediaAttachments(Guid itemId)
        {
            return GetMediaAttachments(new MediaAttachmentQuery
            {
                ItemId = itemId
            });
        }

        public async Task<List<MediaSourceInfo>> GetPlayackMediaSources(BaseItem item, User user, bool allowMediaProbe, bool enablePathSubstitution, CancellationToken cancellationToken)
>>>>>>> 162c1ac7
        {
            var mediaSources = GetStaticMediaSources(item, enablePathSubstitution, user);

            if (allowMediaProbe && mediaSources[0].Type != MediaSourceType.Placeholder && !mediaSources[0].MediaStreams.Any(i => i.Type == MediaStreamType.Audio || i.Type == MediaStreamType.Video))
            {
                await item.RefreshMetadata(
                    new MetadataRefreshOptions(new DirectoryService(_fileSystem))
                    {
                        EnableRemoteContentProbe = true,
                        MetadataRefreshMode = MetadataRefreshMode.FullRefresh
                    },
                    cancellationToken).ConfigureAwait(false);

                mediaSources = GetStaticMediaSources(item, enablePathSubstitution, user);
            }

            var dynamicMediaSources = await GetDynamicMediaSources(item, cancellationToken).ConfigureAwait(false);

            var list = new List<MediaSourceInfo>();

            list.AddRange(mediaSources);

            foreach (var source in dynamicMediaSources)
            {
                if (user != null)
                {
                    SetDefaultAudioAndSubtitleStreamIndexes(item, source, user);
                }

                // Validate that this is actually possible
                if (source.SupportsDirectStream)
                {
                    source.SupportsDirectStream = SupportsDirectStream(source.Path, source.Protocol);
                }

                list.Add(source);
            }

            if (user != null)
            {
                foreach (var source in list)
                {
                    if (string.Equals(item.MediaType, MediaType.Audio, StringComparison.OrdinalIgnoreCase))
                    {
                        if (!user.Policy.EnableAudioPlaybackTranscoding)
                        {
                            source.SupportsTranscoding = false;
                        }
                    }
                }
            }

            return SortMediaSources(list).Where(i => i.Type != MediaSourceType.Placeholder).ToList();
        }

        public MediaProtocol GetPathProtocol(string path)
        {
            if (path.StartsWith("Rtsp", StringComparison.OrdinalIgnoreCase))
            {
                return MediaProtocol.Rtsp;
            }
            if (path.StartsWith("Rtmp", StringComparison.OrdinalIgnoreCase))
            {
                return MediaProtocol.Rtmp;
            }
            if (path.StartsWith("Http", StringComparison.OrdinalIgnoreCase))
            {
                return MediaProtocol.Http;
            }
            if (path.StartsWith("rtp", StringComparison.OrdinalIgnoreCase))
            {
                return MediaProtocol.Rtp;
            }
            if (path.StartsWith("ftp", StringComparison.OrdinalIgnoreCase))
            {
                return MediaProtocol.Ftp;
            }
            if (path.StartsWith("udp", StringComparison.OrdinalIgnoreCase))
            {
                return MediaProtocol.Udp;
            }

            return _fileSystem.IsPathFile(path) ? MediaProtocol.File : MediaProtocol.Http;
        }

        public bool SupportsDirectStream(string path, MediaProtocol protocol)
        {
            if (protocol == MediaProtocol.File)
            {
                return true;
            }

            if (protocol == MediaProtocol.Http)
            {
                if (path != null)
                {
                    if (path.IndexOf(".m3u", StringComparison.OrdinalIgnoreCase) != -1)
                    {
                        return false;
                    }

                    return true;
                }
            }

            return false;
        }

        private async Task<IEnumerable<MediaSourceInfo>> GetDynamicMediaSources(BaseItem item, CancellationToken cancellationToken)
        {
            var tasks = _providers.Select(i => GetDynamicMediaSources(item, i, cancellationToken));
            var results = await Task.WhenAll(tasks).ConfigureAwait(false);

            return results.SelectMany(i => i.ToList());
        }

        private async Task<IEnumerable<MediaSourceInfo>> GetDynamicMediaSources(BaseItem item, IMediaSourceProvider provider, CancellationToken cancellationToken)
        {
            try
            {
                var sources = await provider.GetMediaSources(item, cancellationToken).ConfigureAwait(false);
                var list = sources.ToList();

                foreach (var mediaSource in list)
                {
                    mediaSource.InferTotalBitrate();

                    SetKeyProperties(provider, mediaSource);
                }

                return list;
            }
            catch (Exception ex)
            {
                _logger.LogError(ex, "Error getting media sources");
                return new List<MediaSourceInfo>();
            }
        }

        private static void SetKeyProperties(IMediaSourceProvider provider, MediaSourceInfo mediaSource)
        {
            var prefix = provider.GetType().FullName.GetMD5().ToString("N", CultureInfo.InvariantCulture) + LiveStreamIdDelimeter;

            if (!string.IsNullOrEmpty(mediaSource.OpenToken) && !mediaSource.OpenToken.StartsWith(prefix, StringComparison.OrdinalIgnoreCase))
            {
                mediaSource.OpenToken = prefix + mediaSource.OpenToken;
            }

            if (!string.IsNullOrEmpty(mediaSource.LiveStreamId) && !mediaSource.LiveStreamId.StartsWith(prefix, StringComparison.OrdinalIgnoreCase))
            {
                mediaSource.LiveStreamId = prefix + mediaSource.LiveStreamId;
            }
        }

        public async Task<MediaSourceInfo> GetMediaSource(BaseItem item, string mediaSourceId, string liveStreamId, bool enablePathSubstitution, CancellationToken cancellationToken)
        {
            if (!string.IsNullOrEmpty(liveStreamId))
            {
                return await GetLiveStream(liveStreamId, cancellationToken).ConfigureAwait(false);
            }

            var sources = await GetPlaybackMediaSources(item, null, false, enablePathSubstitution, cancellationToken).ConfigureAwait(false);

            return sources.FirstOrDefault(i => string.Equals(i.Id, mediaSourceId, StringComparison.OrdinalIgnoreCase));
        }

        public List<MediaSourceInfo> GetStaticMediaSources(BaseItem item, bool enablePathSubstitution, User user = null)
        {
            if (item == null)
            {
                throw new ArgumentNullException(nameof(item));
            }

            var hasMediaSources = (IHasMediaSources)item;

            var sources = hasMediaSources.GetMediaSources(enablePathSubstitution);

            if (user != null)
            {
                foreach (var source in sources)
                {
                    SetDefaultAudioAndSubtitleStreamIndexes(item, source, user);
                }
            }

            return sources;
        }

        private string[] NormalizeLanguage(string language)
        {
            if (language == null)
            {
                return Array.Empty<string>();
            }

            var culture = _localizationManager.FindLanguageInfo(language);
            if (culture != null)
            {
                return culture.ThreeLetterISOLanguageNames;
            }

            return new string[] { language };
        }

        private void SetDefaultSubtitleStreamIndex(MediaSourceInfo source, UserItemData userData, User user, bool allowRememberingSelection)
        {
            if (userData.SubtitleStreamIndex.HasValue && user.Configuration.RememberSubtitleSelections && user.Configuration.SubtitleMode != SubtitlePlaybackMode.None && allowRememberingSelection)
            {
                var index = userData.SubtitleStreamIndex.Value;
                // Make sure the saved index is still valid
                if (index == -1 || source.MediaStreams.Any(i => i.Type == MediaStreamType.Subtitle && i.Index == index))
                {
                    source.DefaultSubtitleStreamIndex = index;
                    return;
                }
            }

            var preferredSubs = string.IsNullOrEmpty(user.Configuration.SubtitleLanguagePreference)
                ? Array.Empty<string>() : NormalizeLanguage(user.Configuration.SubtitleLanguagePreference);

            var defaultAudioIndex = source.DefaultAudioStreamIndex;
            var audioLangage = defaultAudioIndex == null
                ? null
                : source.MediaStreams.Where(i => i.Type == MediaStreamType.Audio && i.Index == defaultAudioIndex).Select(i => i.Language).FirstOrDefault();

            source.DefaultSubtitleStreamIndex = MediaStreamSelector.GetDefaultSubtitleStreamIndex(source.MediaStreams,
                preferredSubs,
                user.Configuration.SubtitleMode,
                audioLangage);

            MediaStreamSelector.SetSubtitleStreamScores(source.MediaStreams, preferredSubs,
                user.Configuration.SubtitleMode, audioLangage);
        }

        private void SetDefaultAudioStreamIndex(MediaSourceInfo source, UserItemData userData, User user, bool allowRememberingSelection)
        {
            if (userData.AudioStreamIndex.HasValue && user.Configuration.RememberAudioSelections && allowRememberingSelection)
            {
                var index = userData.AudioStreamIndex.Value;
                // Make sure the saved index is still valid
                if (source.MediaStreams.Any(i => i.Type == MediaStreamType.Audio && i.Index == index))
                {
                    source.DefaultAudioStreamIndex = index;
                    return;
                }
            }

            var preferredAudio = string.IsNullOrEmpty(user.Configuration.AudioLanguagePreference)
                ? Array.Empty<string>()
                : NormalizeLanguage(user.Configuration.AudioLanguagePreference);

            source.DefaultAudioStreamIndex = MediaStreamSelector.GetDefaultAudioStreamIndex(source.MediaStreams, preferredAudio, user.Configuration.PlayDefaultAudioTrack);
        }

        public void SetDefaultAudioAndSubtitleStreamIndexes(BaseItem item, MediaSourceInfo source, User user)
        {
            // Item would only be null if the app didn't supply ItemId as part of the live stream open request
            var mediaType = item == null ? MediaType.Video : item.MediaType;

            if (string.Equals(mediaType, MediaType.Video, StringComparison.OrdinalIgnoreCase))
            {
                var userData = item == null ? new UserItemData() : _userDataManager.GetUserData(user, item);

                var allowRememberingSelection = item == null || item.EnableRememberingTrackSelections;

                SetDefaultAudioStreamIndex(source, userData, user, allowRememberingSelection);
                SetDefaultSubtitleStreamIndex(source, userData, user, allowRememberingSelection);
            }
            else if (string.Equals(mediaType, MediaType.Audio, StringComparison.OrdinalIgnoreCase))
            {
                var audio = source.MediaStreams.FirstOrDefault(i => i.Type == MediaStreamType.Audio);

                if (audio != null)
                {
                    source.DefaultAudioStreamIndex = audio.Index;
                }
            }
        }

        private static IEnumerable<MediaSourceInfo> SortMediaSources(IEnumerable<MediaSourceInfo> sources)
        {
            return sources.OrderBy(i =>
            {
                if (i.VideoType.HasValue && i.VideoType.Value == VideoType.VideoFile)
                {
                    return 0;
                }

                return 1;

            }).ThenBy(i => i.Video3DFormat.HasValue ? 1 : 0)
            .ThenByDescending(i =>
            {
                var stream = i.VideoStream;

                return stream == null || stream.Width == null ? 0 : stream.Width.Value;
            })
            .ToList();
        }

        private readonly Dictionary<string, ILiveStream> _openStreams = new Dictionary<string, ILiveStream>(StringComparer.OrdinalIgnoreCase);
        private readonly SemaphoreSlim _liveStreamSemaphore = new SemaphoreSlim(1, 1);

        public async Task<Tuple<LiveStreamResponse, IDirectStreamProvider>> OpenLiveStreamInternal(LiveStreamRequest request, CancellationToken cancellationToken)
        {
            await _liveStreamSemaphore.WaitAsync(cancellationToken).ConfigureAwait(false);

            MediaSourceInfo mediaSource;
            ILiveStream liveStream;

            try
            {
                var tuple = GetProvider(request.OpenToken);
                var provider = tuple.Item1;

                var currentLiveStreams = _openStreams.Values.ToList();

                liveStream = await provider.OpenMediaSource(tuple.Item2, currentLiveStreams, cancellationToken).ConfigureAwait(false);

                mediaSource = liveStream.MediaSource;

                // Validate that this is actually possible
                if (mediaSource.SupportsDirectStream)
                {
                    mediaSource.SupportsDirectStream = SupportsDirectStream(mediaSource.Path, mediaSource.Protocol);
                }

                SetKeyProperties(provider, mediaSource);

                _openStreams[mediaSource.LiveStreamId] = liveStream;
            }
            finally
            {
                _liveStreamSemaphore.Release();
            }

            // TODO: Don't hardcode this
            const bool isAudio = false;

            try
            {
                if (mediaSource.MediaStreams.Any(i => i.Index != -1) || !mediaSource.SupportsProbing)
                {
                    AddMediaInfo(mediaSource, isAudio);
                }
                else
                {
                    // hack - these two values were taken from LiveTVMediaSourceProvider
                    string cacheKey = request.OpenToken;

                    await new LiveStreamHelper(_mediaEncoder(), _logger, _jsonSerializer, _appPaths)
                        .AddMediaInfoWithProbe(mediaSource, isAudio, cacheKey, true, cancellationToken)
                        .ConfigureAwait(false);
                }
            }
            catch (Exception ex)
            {
                _logger.LogError(ex, "Error probing live tv stream");
                AddMediaInfo(mediaSource, isAudio);
            }

            // TODO: @bond Fix
            var json = _jsonSerializer.SerializeToString(mediaSource);
            _logger.LogInformation("Live stream opened: " + json);
            var clone = _jsonSerializer.DeserializeFromString<MediaSourceInfo>(json);

            if (!request.UserId.Equals(Guid.Empty))
            {
                var user = _userManager.GetUserById(request.UserId);
                var item = request.ItemId.Equals(Guid.Empty)
                    ? null
                    : _libraryManager.GetItemById(request.ItemId);
                SetDefaultAudioAndSubtitleStreamIndexes(item, clone, user);
            }

            return new Tuple<LiveStreamResponse, IDirectStreamProvider>(new LiveStreamResponse
            {
                MediaSource = clone

            }, liveStream as IDirectStreamProvider);
        }

        private static void AddMediaInfo(MediaSourceInfo mediaSource, bool isAudio)
        {
            mediaSource.DefaultSubtitleStreamIndex = null;

            // Null this out so that it will be treated like a live stream
            if (mediaSource.IsInfiniteStream)
            {
                mediaSource.RunTimeTicks = null;
            }

            var audioStream = mediaSource.MediaStreams.FirstOrDefault(i => i.Type == MediaBrowser.Model.Entities.MediaStreamType.Audio);

            if (audioStream == null || audioStream.Index == -1)
            {
                mediaSource.DefaultAudioStreamIndex = null;
            }
            else
            {
                mediaSource.DefaultAudioStreamIndex = audioStream.Index;
            }

            var videoStream = mediaSource.MediaStreams.FirstOrDefault(i => i.Type == MediaBrowser.Model.Entities.MediaStreamType.Video);
            if (videoStream != null)
            {
                if (!videoStream.BitRate.HasValue)
                {
                    var width = videoStream.Width ?? 1920;

                    if (width >= 3000)
                    {
                        videoStream.BitRate = 30000000;
                    }

                    else if (width >= 1900)
                    {
                        videoStream.BitRate = 20000000;
                    }

                    else if (width >= 1200)
                    {
                        videoStream.BitRate = 8000000;
                    }

                    else if (width >= 700)
                    {
                        videoStream.BitRate = 2000000;
                    }
                }
            }

            // Try to estimate this
            mediaSource.InferTotalBitrate();
        }

        public async Task<IDirectStreamProvider> GetDirectStreamProviderByUniqueId(string uniqueId, CancellationToken cancellationToken)
        {
            await _liveStreamSemaphore.WaitAsync(cancellationToken).ConfigureAwait(false);

            try
            {
                var info = _openStreams.Values.FirstOrDefault(i =>
                {
                    var liveStream = i as ILiveStream;
                    if (liveStream != null)
                    {
                        return string.Equals(liveStream.UniqueId, uniqueId, StringComparison.OrdinalIgnoreCase);
                    }

                    return false;
                });

                return info as IDirectStreamProvider;
            }
            finally
            {
                _liveStreamSemaphore.Release();
            }
        }

        public async Task<LiveStreamResponse> OpenLiveStream(LiveStreamRequest request, CancellationToken cancellationToken)
        {
            var result = await OpenLiveStreamInternal(request, cancellationToken).ConfigureAwait(false);
            return result.Item1;
        }

        public async Task<MediaSourceInfo> GetLiveStreamMediaInfo(string id, CancellationToken cancellationToken)
        {
            var liveStreamInfo = await GetLiveStreamInfo(id, cancellationToken).ConfigureAwait(false);

            var mediaSource = liveStreamInfo.MediaSource;

            if (liveStreamInfo is IDirectStreamProvider)
            {
                var info = await _mediaEncoder().GetMediaInfo(new MediaInfoRequest
                {
                    MediaSource = mediaSource,
                    ExtractChapters = false,
                    MediaType = DlnaProfileType.Video

                }, cancellationToken).ConfigureAwait(false);

                mediaSource.MediaStreams = info.MediaStreams;
                mediaSource.Container = info.Container;
                mediaSource.Bitrate = info.Bitrate;
            }

            return mediaSource;
        }

        public async Task AddMediaInfoWithProbe(MediaSourceInfo mediaSource, bool isAudio, string cacheKey, bool addProbeDelay, bool isLiveStream, CancellationToken cancellationToken)
        {
            var originalRuntime = mediaSource.RunTimeTicks;

            var now = DateTime.UtcNow;

            MediaInfo mediaInfo = null;
            var cacheFilePath = string.IsNullOrEmpty(cacheKey) ? null : Path.Combine(_appPaths.CachePath, "mediainfo", cacheKey.GetMD5().ToString("N", CultureInfo.InvariantCulture) + ".json");

            if (!string.IsNullOrEmpty(cacheKey))
            {
                try
                {
                    mediaInfo = _jsonSerializer.DeserializeFromFile<MediaInfo>(cacheFilePath);

                    //_logger.LogDebug("Found cached media info");
                }
                catch (Exception ex)
                {
                    _logger.LogDebug(ex, "_jsonSerializer.DeserializeFromFile threw an exception.");
                }
            }

            if (mediaInfo == null)
            {
                if (addProbeDelay)
                {
                    var delayMs = mediaSource.AnalyzeDurationMs ?? 0;
                    delayMs = Math.Max(3000, delayMs);
                    await Task.Delay(delayMs, cancellationToken).ConfigureAwait(false);
                }

                if (isLiveStream)
                {
                    mediaSource.AnalyzeDurationMs = 3000;
                }

                mediaInfo = await _mediaEncoder().GetMediaInfo(new MediaInfoRequest
                {
                    MediaSource = mediaSource,
                    MediaType = isAudio ? DlnaProfileType.Audio : DlnaProfileType.Video,
                    ExtractChapters = false

                }, cancellationToken).ConfigureAwait(false);

                if (cacheFilePath != null)
                {
                    Directory.CreateDirectory(Path.GetDirectoryName(cacheFilePath));
                    _jsonSerializer.SerializeToFile(mediaInfo, cacheFilePath);

                    //_logger.LogDebug("Saved media info to {0}", cacheFilePath);
                }
            }

            var mediaStreams = mediaInfo.MediaStreams;

            if (isLiveStream && !string.IsNullOrEmpty(cacheKey))
            {
                var newList = new List<MediaStream>();
                newList.AddRange(mediaStreams.Where(i => i.Type == MediaStreamType.Video).Take(1));
                newList.AddRange(mediaStreams.Where(i => i.Type == MediaStreamType.Audio).Take(1));

                foreach (var stream in newList)
                {
                    stream.Index = -1;
                    stream.Language = null;
                }

                mediaStreams = newList;
            }

            _logger.LogInformation("Live tv media info probe took {0} seconds", (DateTime.UtcNow - now).TotalSeconds.ToString(CultureInfo.InvariantCulture));

            mediaSource.Bitrate = mediaInfo.Bitrate;
            mediaSource.Container = mediaInfo.Container;
            mediaSource.Formats = mediaInfo.Formats;
            mediaSource.MediaStreams = mediaStreams;
            mediaSource.RunTimeTicks = mediaInfo.RunTimeTicks;
            mediaSource.Size = mediaInfo.Size;
            mediaSource.Timestamp = mediaInfo.Timestamp;
            mediaSource.Video3DFormat = mediaInfo.Video3DFormat;
            mediaSource.VideoType = mediaInfo.VideoType;

            mediaSource.DefaultSubtitleStreamIndex = null;

            if (isLiveStream)
            {
                // Null this out so that it will be treated like a live stream
                if (!originalRuntime.HasValue)
                {
                    mediaSource.RunTimeTicks = null;
                }
            }

            var audioStream = mediaStreams.FirstOrDefault(i => i.Type == MediaStreamType.Audio);

            if (audioStream == null || audioStream.Index == -1)
            {
                mediaSource.DefaultAudioStreamIndex = null;
            }
            else
            {
                mediaSource.DefaultAudioStreamIndex = audioStream.Index;
            }

            var videoStream = mediaStreams.FirstOrDefault(i => i.Type == MediaStreamType.Video);
            if (videoStream != null)
            {
                if (!videoStream.BitRate.HasValue)
                {
                    var width = videoStream.Width ?? 1920;

                    if (width >= 3000)
                    {
                        videoStream.BitRate = 30000000;
                    }

                    else if (width >= 1900)
                    {
                        videoStream.BitRate = 20000000;
                    }

                    else if (width >= 1200)
                    {
                        videoStream.BitRate = 8000000;
                    }

                    else if (width >= 700)
                    {
                        videoStream.BitRate = 2000000;
                    }
                }

                // This is coming up false and preventing stream copy
                videoStream.IsAVC = null;
            }

            if (isLiveStream)
            {
                mediaSource.AnalyzeDurationMs = 3000;
            }

            // Try to estimate this
            mediaSource.InferTotalBitrate(true);
        }

        public async Task<Tuple<MediaSourceInfo, IDirectStreamProvider>> GetLiveStreamWithDirectStreamProvider(string id, CancellationToken cancellationToken)
        {
            if (string.IsNullOrEmpty(id))
            {
                throw new ArgumentNullException(nameof(id));
            }

            var info = await GetLiveStreamInfo(id, cancellationToken).ConfigureAwait(false);
            return new Tuple<MediaSourceInfo, IDirectStreamProvider>(info.MediaSource, info as IDirectStreamProvider);
        }

        private async Task<ILiveStream> GetLiveStreamInfo(string id, CancellationToken cancellationToken)
        {
            if (string.IsNullOrEmpty(id))
            {
                throw new ArgumentNullException(nameof(id));
            }

            await _liveStreamSemaphore.WaitAsync(cancellationToken).ConfigureAwait(false);

            try
            {
                if (_openStreams.TryGetValue(id, out ILiveStream info))
                {
                    return info;
                }
                else
                {
                    throw new ResourceNotFoundException();
                }
            }
            finally
            {
                _liveStreamSemaphore.Release();
            }
        }

        public async Task<MediaSourceInfo> GetLiveStream(string id, CancellationToken cancellationToken)
        {
            var result = await GetLiveStreamWithDirectStreamProvider(id, cancellationToken).ConfigureAwait(false);
            return result.Item1;
        }

        public async Task CloseLiveStream(string id)
        {
            if (string.IsNullOrEmpty(id))
            {
                throw new ArgumentNullException(nameof(id));
            }

            await _liveStreamSemaphore.WaitAsync().ConfigureAwait(false);

            try
            {
                if (_openStreams.TryGetValue(id, out ILiveStream liveStream))
                {
                    liveStream.ConsumerCount--;

                    _logger.LogInformation("Live stream {0} consumer count is now {1}", liveStream.OriginalStreamId, liveStream.ConsumerCount);

                    if (liveStream.ConsumerCount <= 0)
                    {
                        _openStreams.Remove(id);

                        _logger.LogInformation("Closing live stream {0}", id);

                        await liveStream.Close().ConfigureAwait(false);
                        _logger.LogInformation("Live stream {0} closed successfully", id);
                    }
                }
            }
            finally
            {
                _liveStreamSemaphore.Release();
            }
        }

        // Do not use a pipe here because Roku http requests to the server will fail, without any explicit error message.
        private const char LiveStreamIdDelimeter = '_';

        private Tuple<IMediaSourceProvider, string> GetProvider(string key)
        {
            if (string.IsNullOrEmpty(key))
            {
                throw new ArgumentException("key");
            }

            var keys = key.Split(new[] { LiveStreamIdDelimeter }, 2);

            var provider = _providers.FirstOrDefault(i => string.Equals(i.GetType().FullName.GetMD5().ToString("N", CultureInfo.InvariantCulture), keys[0], StringComparison.OrdinalIgnoreCase));

            var splitIndex = key.IndexOf(LiveStreamIdDelimeter);
            var keyId = key.Substring(splitIndex + 1);

            return new Tuple<IMediaSourceProvider, string>(provider, keyId);
        }

        /// <summary>
        /// Performs application-defined tasks associated with freeing, releasing, or resetting unmanaged resources.
        /// </summary>
        public void Dispose()
        {
            Dispose(true);
        }

        private readonly object _disposeLock = new object();
        /// <summary>
        /// Releases unmanaged and - optionally - managed resources.
        /// </summary>
        /// <param name="dispose"><c>true</c> to release both managed and unmanaged resources; <c>false</c> to release only unmanaged resources.</param>
        protected virtual void Dispose(bool dispose)
        {
            if (dispose)
            {
                lock (_disposeLock)
                {
                    foreach (var key in _openStreams.Keys.ToList())
                    {
                        var task = CloseLiveStream(key);

                        Task.WaitAll(task);
                    }
                }
            }
        }
    }
}<|MERGE_RESOLUTION|>--- conflicted
+++ resolved
@@ -130,9 +130,6 @@
             return streams;
         }
 
-<<<<<<< HEAD
-        public async Task<List<MediaSourceInfo>> GetPlaybackMediaSources(BaseItem item, User user, bool allowMediaProbe, bool enablePathSubstitution, CancellationToken cancellationToken)
-=======
         /// <inheritdoc />
         public List<MediaAttachment> GetMediaAttachments(MediaAttachmentQuery query)
         {
@@ -148,8 +145,7 @@
             });
         }
 
-        public async Task<List<MediaSourceInfo>> GetPlayackMediaSources(BaseItem item, User user, bool allowMediaProbe, bool enablePathSubstitution, CancellationToken cancellationToken)
->>>>>>> 162c1ac7
+        public async Task<List<MediaSourceInfo>> GetPlaybackMediaSources(BaseItem item, User user, bool allowMediaProbe, bool enablePathSubstitution, CancellationToken cancellationToken)
         {
             var mediaSources = GetStaticMediaSources(item, enablePathSubstitution, user);
 
