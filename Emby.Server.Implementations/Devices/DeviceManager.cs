--- conflicted
+++ resolved
@@ -5,12 +5,9 @@
 using System.Globalization;
 using System.IO;
 using System.Linq;
-<<<<<<< HEAD
 using System.Threading.Tasks;
 using Jellyfin.Data.Enums;
-using MediaBrowser.Common.Configuration;
-=======
->>>>>>> 652e9702
+using Jellyfin.Data.Entities;
 using MediaBrowser.Common.Extensions;
 using MediaBrowser.Controller.Configuration;
 using MediaBrowser.Controller.Devices;
@@ -176,177 +173,7 @@
             return Path.Combine(GetDevicesPath(), id.GetMD5().ToString("N", CultureInfo.InvariantCulture));
         }
 
-<<<<<<< HEAD
-        public ContentUploadHistory GetCameraUploadHistory(string deviceId)
-        {
-            var path = Path.Combine(GetDevicePath(deviceId), "camerauploads.json");
-
-            lock (_cameraUploadSyncLock)
-            {
-                try
-                {
-                    return _json.DeserializeFromFile<ContentUploadHistory>(path);
-                }
-                catch (IOException)
-                {
-                    return new ContentUploadHistory
-                    {
-                        DeviceId = deviceId
-                    };
-                }
-            }
-        }
-
-        public async Task AcceptCameraUpload(string deviceId, Stream stream, LocalFileInfo file)
-        {
-            var device = GetDevice(deviceId, false);
-            var uploadPathInfo = GetUploadPath(device);
-
-            var path = uploadPathInfo.Item1;
-
-            if (!string.IsNullOrWhiteSpace(file.Album))
-            {
-                path = Path.Combine(path, _fileSystem.GetValidFilename(file.Album));
-            }
-
-            path = Path.Combine(path, file.Name);
-            path = Path.ChangeExtension(path, MimeTypes.ToExtension(file.MimeType) ?? "jpg");
-
-            Directory.CreateDirectory(Path.GetDirectoryName(path));
-
-            await EnsureLibraryFolder(uploadPathInfo.Item2, uploadPathInfo.Item3).ConfigureAwait(false);
-
-            _libraryMonitor.ReportFileSystemChangeBeginning(path);
-
-            try
-            {
-                using (var fs = new FileStream(path, FileMode.Create, FileAccess.Write, FileShare.Read))
-                {
-                    await stream.CopyToAsync(fs).ConfigureAwait(false);
-                }
-
-                AddCameraUpload(deviceId, file);
-            }
-            finally
-            {
-                _libraryMonitor.ReportFileSystemChangeComplete(path, true);
-            }
-
-            if (CameraImageUploaded != null)
-            {
-                CameraImageUploaded?.Invoke(this, new GenericEventArgs<CameraImageUploadInfo>
-                {
-                    Argument = new CameraImageUploadInfo
-                    {
-                        Device = device,
-                        FileInfo = file
-                    }
-                });
-            }
-        }
-
-        private void AddCameraUpload(string deviceId, LocalFileInfo file)
-        {
-            var path = Path.Combine(GetDevicePath(deviceId), "camerauploads.json");
-            Directory.CreateDirectory(Path.GetDirectoryName(path));
-
-            lock (_cameraUploadSyncLock)
-            {
-                ContentUploadHistory history;
-
-                try
-                {
-                    history = _json.DeserializeFromFile<ContentUploadHistory>(path);
-                }
-                catch (IOException)
-                {
-                    history = new ContentUploadHistory
-                    {
-                        DeviceId = deviceId
-                    };
-                }
-
-                history.DeviceId = deviceId;
-
-                var list = history.FilesUploaded.ToList();
-                list.Add(file);
-                history.FilesUploaded = list.ToArray();
-
-                _json.SerializeToFile(history, path);
-            }
-        }
-
-        internal Task EnsureLibraryFolder(string path, string name)
-        {
-            var existingFolders = _libraryManager
-                .RootFolder
-                .Children
-                .OfType<Folder>()
-                .Where(i => _fileSystem.AreEqual(path, i.Path) || _fileSystem.ContainsSubPath(i.Path, path))
-                .ToList();
-
-            if (existingFolders.Count > 0)
-            {
-                return Task.CompletedTask;
-            }
-
-            Directory.CreateDirectory(path);
-
-            var libraryOptions = new LibraryOptions
-            {
-                PathInfos = new[] { new MediaPathInfo { Path = path } },
-                EnablePhotos = true,
-                EnableRealtimeMonitor = false,
-                SaveLocalMetadata = true
-            };
-
-            if (string.IsNullOrWhiteSpace(name))
-            {
-                name = _localizationManager.GetLocalizedString("HeaderCameraUploads");
-            }
-
-            return _libraryManager.AddVirtualFolder(name, CollectionType.HomeVideos, libraryOptions, true);
-        }
-
-        private Tuple<string, string, string> GetUploadPath(DeviceInfo device)
-        {
-            var config = _config.GetUploadOptions();
-            var path = config.CameraUploadPath;
-
-            if (string.IsNullOrWhiteSpace(path))
-            {
-                path = DefaultCameraUploadsPath;
-            }
-
-            var topLibraryPath = path;
-
-            if (config.EnableCameraUploadSubfolders)
-            {
-                path = Path.Combine(path, _fileSystem.GetValidFilename(device.Name));
-            }
-
-            return new Tuple<string, string, string>(path, topLibraryPath, null);
-        }
-
-        internal string GetUploadsPath()
-        {
-            var config = _config.GetUploadOptions();
-            var path = config.CameraUploadPath;
-
-            if (string.IsNullOrWhiteSpace(path))
-            {
-                path = DefaultCameraUploadsPath;
-            }
-
-            return path;
-        }
-
-        private string DefaultCameraUploadsPath => Path.Combine(_config.CommonApplicationPaths.DataPath, "camerauploads");
-
-        public bool CanAccessDevice(Jellyfin.Data.Entities.User user, string deviceId)
-=======
         public bool CanAccessDevice(User user, string deviceId)
->>>>>>> 652e9702
         {
             if (user == null)
             {
