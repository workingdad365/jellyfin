--- conflicted
+++ resolved
@@ -132,7 +132,6 @@
         private ISessionManager _sessionManager;
         private IHttpServer _httpServer;
         private IHttpClient _httpClient;
-        private IInstallationManager _installationManager;
 
         /// <summary>
         /// Gets a value indicating whether this instance can self restart.
@@ -724,8 +723,6 @@
 
             var userDataRepo = (SqliteUserDataRepository)Resolve<IUserDataRepository>();
             ((SqliteItemRepository)Resolve<IItemRepository>()).Initialize(userDataRepo, userManager);
-
-            Resolve<IInstallationManager>().PluginInstalled += PluginInstalled;
 
             FindParts();
         }
@@ -828,11 +825,6 @@
         /// </summary>
         private void FindParts()
         {
-<<<<<<< HEAD
-=======
-            InstallationManager = ServiceProvider.GetService<IInstallationManager>();
-
->>>>>>> 299541f1
             if (!ServerConfigurationManager.Configuration.IsPortAuthorized)
             {
                 ServerConfigurationManager.Configuration.IsPortAuthorized = true;
@@ -1168,7 +1160,7 @@
                 IsShuttingDown = IsShuttingDown,
                 Version = ApplicationVersionString,
                 WebSocketPortNumber = HttpPort,
-                CompletedInstallations = _installationManager.CompletedInstallations.ToArray(),
+                CompletedInstallations = Resolve<IInstallationManager>().CompletedInstallations.ToArray(),
                 Id = SystemId,
                 ProgramDataPath = ApplicationPaths.ProgramDataPath,
                 WebPath = ApplicationPaths.WebPath,
