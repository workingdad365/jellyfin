--- conflicted
+++ resolved
@@ -896,53 +896,6 @@
 
         protected abstract IEnumerable<Assembly> GetAssembliesWithPartsInternal();
 
-<<<<<<< HEAD
-        /// <summary>
-        /// Gets the system status.
-        /// </summary>
-        /// <param name="request">Where this request originated.</param>
-        /// <returns>SystemInfo.</returns>
-        public SystemInfo GetSystemInfo(HttpRequest request)
-        {
-            return new SystemInfo
-            {
-                HasPendingRestart = HasPendingRestart,
-                IsShuttingDown = IsShuttingDown,
-                Version = ApplicationVersionString,
-                WebSocketPortNumber = HttpPort,
-                CompletedInstallations = Resolve<IInstallationManager>().CompletedInstallations.ToArray(),
-                Id = SystemId,
-                ProgramDataPath = ApplicationPaths.ProgramDataPath,
-                WebPath = ApplicationPaths.WebPath,
-                LogPath = ApplicationPaths.LogDirectoryPath,
-                ItemsByNamePath = ApplicationPaths.InternalMetadataPath,
-                InternalMetadataPath = ApplicationPaths.InternalMetadataPath,
-                CachePath = ApplicationPaths.CachePath,
-                CanLaunchWebBrowser = CanLaunchWebBrowser,
-                TranscodingTempPath = ConfigurationManager.GetTranscodePath(),
-                ServerName = FriendlyName,
-                LocalAddress = GetSmartApiUrl(request),
-                SupportsLibraryMonitor = true,
-                PackageName = _startupOptions.PackageName,
-                CastReceiverApplications = ConfigurationManager.Configuration.CastReceiverApplications
-            };
-        }
-
-        public PublicSystemInfo GetPublicSystemInfo(HttpRequest request)
-        {
-            return new PublicSystemInfo
-            {
-                Version = ApplicationVersionString,
-                ProductName = ApplicationProductName,
-                Id = SystemId,
-                ServerName = FriendlyName,
-                LocalAddress = GetSmartApiUrl(request),
-                StartupWizardCompleted = ConfigurationManager.CommonConfiguration.IsStartupWizardCompleted
-            };
-        }
-
-=======
->>>>>>> 74f61fbd
         /// <inheritdoc/>
         public string GetSmartApiUrl(IPAddress remoteAddr)
         {
