--- conflicted
+++ resolved
@@ -28,7 +28,9 @@
     public class VideoHlsService : BaseHlsService
     {
         public VideoHlsService(
-            IServerConfigurationManager serverConfig,
+            ILogger<VideoHlsService> logger,
+            IServerConfigurationManager serverConfigurationManager,
+            IHttpResultFactory httpResultFactory,
             IUserManager userManager,
             ILibraryManager libraryManager,
             IIsoManager isoManager,
@@ -40,18 +42,21 @@
             IJsonSerializer jsonSerializer,
             IAuthorizationContext authorizationContext,
             EncodingHelper encodingHelper)
-                : base(serverConfig,
-                    userManager,
-                    libraryManager,
-                    isoManager,
-                    mediaEncoder,
-                    fileSystem,
-                    dlnaManager,
-                    deviceManager,
-                    mediaSourceManager,
-                    jsonSerializer,
-                    authorizationContext,
-                    encodingHelper)
+            : base(
+                logger,
+                serverConfigurationManager,
+                httpResultFactory,
+                userManager,
+                libraryManager,
+                isoManager,
+                mediaEncoder,
+                fileSystem,
+                dlnaManager,
+                deviceManager,
+                mediaSourceManager,
+                jsonSerializer,
+                authorizationContext,
+                encodingHelper)
         {
         }
 
@@ -164,41 +169,5 @@
 
             return args;
         }
-<<<<<<< HEAD
-=======
-
-        public VideoHlsService(
-            ILogger<VideoHlsService> logger,
-            IServerConfigurationManager serverConfigurationManager,
-            IHttpResultFactory httpResultFactory,
-            IUserManager userManager,
-            ILibraryManager libraryManager,
-            IIsoManager isoManager,
-            IMediaEncoder mediaEncoder,
-            IFileSystem fileSystem,
-            IDlnaManager dlnaManager,
-            ISubtitleEncoder subtitleEncoder,
-            IDeviceManager deviceManager,
-            IMediaSourceManager mediaSourceManager,
-            IJsonSerializer jsonSerializer,
-            IAuthorizationContext authorizationContext)
-                : base(
-                    logger,
-                    serverConfigurationManager,
-                    httpResultFactory,
-                    userManager,
-                    libraryManager,
-                    isoManager,
-                    mediaEncoder,
-                    fileSystem,
-                    dlnaManager,
-                    subtitleEncoder,
-                    deviceManager,
-                    mediaSourceManager,
-                    jsonSerializer,
-                    authorizationContext)
-        {
-        }
->>>>>>> 67922dff
     }
 }