--- conflicted
+++ resolved
@@ -49,11 +49,8 @@
         EnableIntelLowPowerHevcHwEncoder = false;
         EnableHardwareEncoding = true;
         AllowHevcEncoding = false;
-<<<<<<< HEAD
+        AllowAv1Encoding = false;
         AllowMjpegEncoding = false;
-=======
-        AllowAv1Encoding = false;
->>>>>>> 76939bbd
         EnableSubtitleExtraction = true;
         AllowOnDemandMetadataBasedKeyframeExtractionForExtensions = new[] { "mkv" };
         HardwareDecodingCodecs = new string[] { "h264", "vc1" };
@@ -255,15 +252,14 @@
     public bool AllowHevcEncoding { get; set; }
 
     /// <summary>
-<<<<<<< HEAD
+    /// Gets or sets a value indicating whether AV1 encoding is enabled.
+    /// </summary>
+    public bool AllowAv1Encoding { get; set; }
+
+    /// <summary>
     /// Gets or sets a value indicating whether MJPEG encoding is enabled.
     /// </summary>
     public bool AllowMjpegEncoding { get; set; }
-=======
-    /// Gets or sets a value indicating whether AV1 encoding is enabled.
-    /// </summary>
-    public bool AllowAv1Encoding { get; set; }
->>>>>>> 76939bbd
 
     /// <summary>
     /// Gets or sets a value indicating whether subtitle extraction is enabled.
