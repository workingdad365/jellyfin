--- conflicted
+++ resolved
@@ -53,14 +53,9 @@
             {
                 options.HttpsPort = _serverApplicationHost.HttpsPort;
             });
-<<<<<<< HEAD
             services.AddJellyfinApi(
-                _serverConfigurationManager.Configuration.BaseUrl.TrimStart('/'),
                 _serverApplicationHost.GetApiPluginAssemblies(),
                 _serverConfigurationManager.Configuration.CorsHosts);
-=======
-            services.AddJellyfinApi(_serverApplicationHost.GetApiPluginAssemblies());
->>>>>>> 6d154041
 
             services.AddJellyfinApiSwagger();
 
@@ -125,23 +120,11 @@
 
                 mainApp.UseCors(ServerCorsPolicy.DefaultPolicyName);
 
-<<<<<<< HEAD
-            app.UseAuthentication();
-            app.UseJellyfinApiSwagger(_serverConfigurationManager);
-            app.UseRouting();
-            app.UseAuthorization();
-            if (_serverConfigurationManager.Configuration.EnableMetrics)
-            {
-                // Must be registered after any middleware that could change HTTP response codes or the data will be bad
-                app.UseHttpMetrics();
-            }
-=======
                 if (_serverConfigurationManager.Configuration.RequireHttps
                     && _serverApplicationHost.ListenWithHttps)
                 {
                     mainApp.UseHttpsRedirection();
                 }
->>>>>>> 6d154041
 
                 mainApp.UseStaticFiles();
                 if (appConfig.HostWebClient())
